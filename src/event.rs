//! Trace event.

use crate::errno::errno_name;
use crate::mmap::{map_name, prot_name};
use crate::sysno::*;
use std::ffi::CStr;
use std::fmt::{Display, Formatter};
use std::mem;

pub const USER_ECALL: u64 = 8;

const AT_FDCWD: u64 = -100i64 as u64;

#[derive(Clone, Debug, Default)]
#[repr(C)]
pub struct TraceHead {
    pub magic: u16,
    /// TraceHead size
    pub headsize: u16,
    /// TraceEvent size
    pub totalsize: u32,
    /// in/out 1/0
    pub inout: u64,
    pub cause: u64,
    pub epc: u64,
    /// riscv a0-a7
    pub ax: [u64; 8],
    pub usp: u64,
    pub stack: [u64; 8],
    pub orig_a0: u64,
    pub satp: u64,
    pub tp: u64,
    pub sscratch: u64,
}

#[derive(Clone, Debug, Default)]
pub struct TracePayload {
    pub inout: u64,
    pub index: usize,
    pub data: Vec<u8>,
}

#[derive(Clone, Debug, Default)]
pub enum SigStage {
    #[default]
    Empty,
    Enter,
    Exit,
}

#[derive(Clone, Debug, Default)]
pub struct TraceEvent {
    pub head: TraceHead,
    pub result: u64,
    pub payloads: Vec<TracePayload>,
    pub signal: SigStage,
}

const UTS_LEN: usize = 64;

#[repr(C)]
struct UTSName {
    fields: [[u8; UTS_LEN + 1]; 6],
}
const UTSNAME_SIZE: usize = mem::size_of::<UTSName>();

#[derive(Debug)]
#[repr(C)]
pub struct KStat {
    st_dev: u64,
    st_ino: u64,
    st_mode: u32,
    st_nlink: u32,
    st_uid: u32,
    st_gid: u32,
    st_rdev: u64,
    _pad0: u64,
    st_size: u64,
    st_blksize: u32,
    _pad1: u32,
    st_blocks: u64,
    st_atime_sec: isize,
    st_atime_nsec: isize,
    st_mtime_sec: isize,
    st_mtime_nsec: isize,
    st_ctime_sec: isize,
    st_ctime_nsec: isize,
}
const KSTAT_SIZE: usize = mem::size_of::<KStat>();

impl TraceEvent {
    pub fn handle_syscall(&self, args: &mut Vec<String>) -> (&'static str, usize, String) {
        match self.head.ax[7] {
<<<<<<< HEAD
            SYS_IOCTL => self.do_common("ioctl", 3),
            SYS_FACCESSAT => self.do_faccessat(args),
            SYS_OPENAT => self.do_openat(args),
            SYS_CLOSE => self.do_common("close", 1),
            SYS_READ => self.do_read(args),
            SYS_WRITE => self.do_write(args),
            SYS_WRITEV => self.do_writev(args),
            SYS_FSTATAT => self.do_fstatat(args),
            SYS_EXIT_GROUP => ("exit_group", 7, format!("{:#x}", self.result)),
            SYS_SET_TID_ADDRESS => self.do_common("set_tid_address", 1),
            SYS_SET_ROBUST_LIST => self.do_common("set_robust_list", 2),
            SYS_CLOCK_GETTIME => self.do_common("clock_gettime", 2),
            SYS_UNAME => self.do_uname(args),
            SYS_BRK => self.do_common("brk", 1),
            SYS_MMAP => self.do_mmap(args),
            SYS_MPROTECT => self.do_mprotect(args),

            SYS_PRLIMIT64 => self.do_common("prlimit64", 4),
            SYS_GETRANDOM => self.do_common("getrandom", 3),
=======
            0x1d => self.do_common("ioctl", 3),
            0x30 => self.do_faccessat(args),
            0x38 => self.do_openat(args),
            0x39 => self.do_common("close", 1),
            0x3f => self.do_common("read", 3),
            0x40 => self.do_common("write", 3),
            0x4f => self.do_fstatat(args),
            0x60 => self.do_common("set_tid_address", 1),
            0x63 => self.do_common("set_robust_list", 2),
            0x71 => self.do_common("clock_gettime", 2),
            0xa0 => self.do_uname(args),
            0xd6 => self.do_common("brk", 1),
            0xde => self.do_common("mmap", 6),
            0xe2 => self.do_common("mprotect", 3),

            0x105 => self.do_common("prlimit64", 4),
            0x116 => self.do_common("getrandom", 3),
            SYS_KILL=> self.do_common("kill", 2),
            SYS_RT_SIGACTION => self.do_common("sigaction", 4),
            SYS_RT_SIGPROCMASK => self.do_common("sigprocmask", 4),
>>>>>>> 22d9f46d
            SYS_CLONE => self.do_common("clone", 5),
            SYS_EXECVE => self.do_execve(args),
            SYS_GETTID => self.do_common("get_tid", 0),
            SYS_GETPID => self.do_common("getpid", 0),
            SYS_TGKILL => self.do_common("tgkill", 3),
            SYS_WAIT4 => self.do_common("wait4", 4),
            _ => {
                ("[unknown sysno]", 7, format!("{:#x}", self.result))
            },
        }
    }

    #[inline]
    fn do_common(&self, name: &'static str, argc: usize) -> (&'static str, usize, String) {
        if (self.result as i64) <= 0 {
            (name, argc, format!("{}", errno_name(self.result as i32)))
        } else {
            (name, argc, format!("{:#x}", self.result))
        }
    }

    fn do_path(&self, args: &mut Vec<String>) {
        assert!(self.payloads.len() >= 1);
        let payload = &self.payloads.first().unwrap();
        //assert_eq!(payload.inout, crate::IN);
        assert_eq!(payload.index, 1);
        let fname = CStr::from_bytes_until_nul(&payload.data).unwrap();
        let fname = match fname.to_str() {
            Ok(name) => {
                format!("\"{}\"", name)
            }
            Err(_) => "[!parse_str_err!]".to_string(),
        };
        args[payload.index] = fname;
    }

    fn do_openat(&self, args: &mut Vec<String>) -> (&'static str, usize, String) {
        if self.head.ax[0] == AT_FDCWD {
            args[0] = "AT_FDCWD".to_string();
        }
        self.do_path(args);
        self.do_common("openat", 4)
    }

    fn do_faccessat(&self, args: &mut Vec<String>) -> (&'static str, usize, String) {
        if self.head.ax[0] == AT_FDCWD {
            args[0] = "AT_FDCWD".to_string();
        }
        self.do_path(args);
        // For faccessat, there're 3 args, NO 'flags'.
        // For faccessat2, there're 4 args with 'flags'.
        self.do_common("faccessat", 3)
    }

    fn do_fstatat(&self, args: &mut Vec<String>) -> (&'static str, usize, String) {
        if self.head.ax[0] == AT_FDCWD {
            args[0] = "AT_FDCWD".to_string();
        }
        self.do_path(args);
        if self.result == 0 {
            assert_eq!(self.payloads.len(), 2);
            for payload in &self.payloads {
                if payload.index == 2 {
                    args[payload.index] = self.handle_stat(payload);
                }
            }
        }
        self.do_common("fstatat", 4)
    }

    fn handle_stat(&self, payload: &TracePayload) -> String {
        assert_eq!(payload.inout, crate::OUT);
        assert_eq!(payload.index, 2);
        let mut buf = [0u8; KSTAT_SIZE];
        buf.clone_from_slice(&payload.data[..KSTAT_SIZE]);

        let k = unsafe { mem::transmute::<[u8; KSTAT_SIZE], KStat>(buf) };
        format!(
            "{{dev={:#x}, ino={}, mode={:#o}, nlink={}, rdev={}, size={}, blksize={}, blocks={}}}",
            k.st_dev,
            k.st_ino,
            k.st_mode,
            k.st_nlink,
            k.st_rdev,
            k.st_size,
            k.st_blksize,
            k.st_blocks
        )
    }

    fn do_uname(&self, args: &mut Vec<String>) -> (&'static str, usize, String) {
        assert_eq!(self.payloads.len(), 1);
        let payload = &self.payloads.first().unwrap();
        assert_eq!(payload.inout, crate::OUT);
        assert_eq!(payload.index, 0);
        let mut buf = [0u8; UTSNAME_SIZE];
        buf.clone_from_slice(&payload.data[..UTSNAME_SIZE]);

        let utsname = unsafe { mem::transmute::<[u8; UTSNAME_SIZE], UTSName>(buf) };

        let mut names = Vec::with_capacity(6);
        for i in 0..utsname.fields.len() {
            let fname = CStr::from_bytes_until_nul(&utsname.fields[i][..]).unwrap();
            names.push(format!("{:?}", fname));
        }
        let r_uname = names.join(", ");
        args[payload.index] = format!("{{{}}}", r_uname);
        ("uname", 1, format!("{:#x}", self.result))
    }

    fn do_mmap(&self, args: &mut Vec<String>) -> (&'static str, usize, String) {
        if self.head.ax[0] == 0 {
            args[0] = String::from("NULL");
        }
        args[2] = prot_name(self.head.ax[2]);
        args[3] = map_name(self.head.ax[3]);
        args[4] = format!("{}", self.head.ax[4] as isize); // fd
        if (self.result as i64) <= 0 {
            ("mmap", 6, String::from("MAP_FAILED")) // On error, the value MAP_FAILED(that is, (void *) -1) is returned,
        } else {
            ("mmap", 6, format!("{:#x}", self.result)) // On success, mmap() returns a pointer to the mapped area.
        }
    }

    fn do_mprotect(&self,args: &mut Vec<String>) -> (&'static str, usize, String) {
        if self.head.ax[0] == 0 {
            args[0] = String::from("NULL");
        }
        args[2] = prot_name(self.head.ax[2]);
        if (self.result as i64) <= 0 {
            ("mprotect", 3, format!("{}", errno_name(self.result as i32))) 
        } else {
            ("mprotect", 3, format!("{:#x}", self.result)) 
        }
    }

    fn do_write(&self, args: &mut Vec<String>) -> (&'static str, usize, String) {
        assert_eq!(self.payloads.len(), 1);
        let payload = &self.payloads.first().unwrap();
        assert_eq!(payload.inout, crate::OUT);
        assert_eq!(payload.index, 1);
        args[0] = format!("{}", self.head.ax[0] as isize); // fd
        args[payload.index] = match CStr::from_bytes_until_nul(&payload.data) {
            Ok(content) => {
                format!("{:?}", content)
            }
            Err(_) => "[!parse_str_err!]".to_string(),
        };

        ("write", 3, format!("{:#x}", self.result))
    }

    fn do_writev(&self, args: &mut Vec<String>) -> (&'static str, usize, String) {
        assert_eq!(self.payloads.len(), 1);
        let payload = &self.payloads.first().unwrap();
        assert_eq!(payload.inout, crate::OUT);
        assert_eq!(payload.index, 1);
        args[0] = format!("{}", self.head.ax[0] as isize); // fd
        args[payload.index] = match CStr::from_bytes_until_nul(&payload.data) {
            Ok(content) => {
                format!("{:?}", content)
            }
            Err(_) => "[!parse_str_err!]".to_string(),
        };

        ("writev", 3, format!("{:#x}", self.result))
    }

    fn do_read(&self, args: &mut Vec<String>) -> (&'static str, usize, String) {
        assert_eq!(self.payloads.len(), 1);
        let payload = &self.payloads.first().unwrap();
        assert_eq!(payload.inout, crate::OUT);
        assert_eq!(payload.index, 1);
        args[0] = format!("{}", self.head.ax[0] as isize); // fd
        args[payload.index] = match CStr::from_bytes_until_nul(&payload.data) {
            Ok(content) => {
                format!("{:?}", content)
            }
            Err(_) => "[!parse_str_err!]".to_string(),
        };

        ("read", 3, format!("{:#x}", self.result))
    }

    fn do_execve(&self, args: &mut Vec<String>) -> (&'static str, usize, String) {
        let mut argv = Vec::new();
        let mut envp = Vec::new();
        for payload in &self.payloads {
            if payload.index == 0 {
                args[payload.index] = match CStr::from_bytes_until_nul(&payload.data) {
                    Ok(content) => {
                        format!("{:?}", content)
                    }
                    Err(_) => "[!parse_str_err!]".to_string(),
                };
            }else if payload.index == 1 {
                argv.push(match CStr::from_bytes_until_nul(&payload.data) {
                    Ok(content) => {
                        format!("{:?}", content)
                    }
                    Err(_) => "[!parse_str_err!]".to_string(),
                })
            }else if payload.index == 2 {
                envp.push(match CStr::from_bytes_until_nul(&payload.data) {
                    Ok(content) => {
                        format!("{:?}", content)
                    }
                    Err(_) => "[!parse_str_err!]".to_string(),
                })
            }
        }
        args[1] = format!("{{{}}}", argv.join(", "));
        args[2] = format!("{{{}}}", envp.join(", "));
        ("execve",3, format!("{:#x}", self.result))
    }
}

impl Display for TraceEvent {
    fn fmt(&self, fmt: &mut Formatter) -> std::fmt::Result {
        match self.signal {
            SigStage::Enter => {
                return write!(fmt, "Signal[{}] enter..", self.head.ax[0]);
            },
            SigStage::Exit => {
                writeln!(fmt, "Signal exit..")?;
            },
            _ => (),
        }
        assert_eq!(self.head.cause, USER_ECALL);
<<<<<<< HEAD

        let mut args = self.head.ax[..7]
            .iter()
            .map(|arg| format!("{:#x}", arg))
            .collect::<Vec<_>>();

        let (syscall, argc, result) = self.handle_syscall(&mut args);

        write!(
            fmt,
            "[{}]{}({}) -> {}, usp: {:#x}",
            self.head.ax[7],
            syscall,
            args[..argc].join(", "),
            result,
            self.head.usp
        )
=======
        let mut args = self.head.ax[..7].iter().map(|arg|
            format!("{:#x}", arg)
        ).collect::<Vec<_>>();
        let (syscall, argc, result) = self.handle_syscall(&mut args);
        write!(fmt, "[{}]{}({}) -> {}, usp: {:#x}",
            self.head.ax[7], syscall, args[..argc].join(", "), result,
            self.head.usp)
>>>>>>> 22d9f46d
    }
}<|MERGE_RESOLUTION|>--- conflicted
+++ resolved
@@ -91,7 +91,6 @@
 impl TraceEvent {
     pub fn handle_syscall(&self, args: &mut Vec<String>) -> (&'static str, usize, String) {
         match self.head.ax[7] {
-<<<<<<< HEAD
             SYS_IOCTL => self.do_common("ioctl", 3),
             SYS_FACCESSAT => self.do_faccessat(args),
             SYS_OPENAT => self.do_openat(args),
@@ -111,28 +110,9 @@
 
             SYS_PRLIMIT64 => self.do_common("prlimit64", 4),
             SYS_GETRANDOM => self.do_common("getrandom", 3),
-=======
-            0x1d => self.do_common("ioctl", 3),
-            0x30 => self.do_faccessat(args),
-            0x38 => self.do_openat(args),
-            0x39 => self.do_common("close", 1),
-            0x3f => self.do_common("read", 3),
-            0x40 => self.do_common("write", 3),
-            0x4f => self.do_fstatat(args),
-            0x60 => self.do_common("set_tid_address", 1),
-            0x63 => self.do_common("set_robust_list", 2),
-            0x71 => self.do_common("clock_gettime", 2),
-            0xa0 => self.do_uname(args),
-            0xd6 => self.do_common("brk", 1),
-            0xde => self.do_common("mmap", 6),
-            0xe2 => self.do_common("mprotect", 3),
-
-            0x105 => self.do_common("prlimit64", 4),
-            0x116 => self.do_common("getrandom", 3),
             SYS_KILL=> self.do_common("kill", 2),
             SYS_RT_SIGACTION => self.do_common("sigaction", 4),
             SYS_RT_SIGPROCMASK => self.do_common("sigprocmask", 4),
->>>>>>> 22d9f46d
             SYS_CLONE => self.do_common("clone", 5),
             SYS_EXECVE => self.do_execve(args),
             SYS_GETTID => self.do_common("get_tid", 0),
@@ -362,7 +342,6 @@
             _ => (),
         }
         assert_eq!(self.head.cause, USER_ECALL);
-<<<<<<< HEAD
 
         let mut args = self.head.ax[..7]
             .iter()
@@ -380,14 +359,5 @@
             result,
             self.head.usp
         )
-=======
-        let mut args = self.head.ax[..7].iter().map(|arg|
-            format!("{:#x}", arg)
-        ).collect::<Vec<_>>();
-        let (syscall, argc, result) = self.handle_syscall(&mut args);
-        write!(fmt, "[{}]{}({}) -> {}, usp: {:#x}",
-            self.head.ax[7], syscall, args[..argc].join(", "), result,
-            self.head.usp)
->>>>>>> 22d9f46d
     }
 }
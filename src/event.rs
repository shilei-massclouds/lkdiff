//! Trace event.

use std::fs::File;
use std::io::BufReader;
use crate::errno::errno_name;
use crate::fs::{mode_name, open_flags_name, FileSystemInfo, VfsNodePerm};
use crate::mmap::{map_name, prot_name};
use crate::signal::{sig_name, SigAction};
use crate::sysno::*;
use crate::sys;

use std::collections::HashSet;
use std::ffi::CStr;
use std::fmt::{Display, Formatter};
use std::mem;
<<<<<<< HEAD
=======
use crate::signal::{SIG_BLOCK, SIG_UNBLOCK, SIG_SETMASK};
use crate::payload::parse_payloads;
use std::io::prelude::*;
use std::io::Result;
use std::collections::HashMap;
use std::sync::Mutex;
use once_cell::unsync::Lazy;

pub const LK_MAGIC: u16 = 0xABCD;
pub const TE_SIZE: usize = mem::size_of::<TraceHead>();
>>>>>>> 135cfd70

pub const USER_ECALL: u64 = 8;

const AT_FDCWD: u64 = -100i64 as u64;

static TID_MAP: Mutex<Lazy<HashMap<i64, String>>> = Mutex::new(Lazy::new(|| HashMap::new()));

#[derive(Clone, Debug, Default)]
#[repr(C)]
pub struct TraceHead {
    pub magic: u16,
    /// TraceHead size
    pub headsize: u16,
    /// TraceEvent size
    pub totalsize: u32,
    /// in/out 1/0
    pub inout: u64,
    pub cause: u64,
    pub epc: u64,
    /// riscv a0-a7
    pub ax: [u64; 8],
    pub usp: u64,
    pub stack: [u64; 8],
    pub orig_a0: u64,
    pub satp: u64,
    pub tp: u64,
    pub sscratch: u64,
}

#[derive(Clone, Debug, Default)]
pub struct TracePayload {
    pub inout: u64,
    pub index: usize,
    pub data: Vec<u8>,
}

#[derive(Clone, Debug, Default)]
pub enum SigStage {
    #[default]
    Empty,
    Enter(u64),
    Exit(u64),
}

#[derive(Clone, Debug, Default)]
pub struct TraceEvent {
    pub head: TraceHead,
    pub result: i64,
    pub payloads: Vec<TracePayload>,
    pub signal: SigStage,
    pub raw_fmt: bool,
    pub level: usize,
}

pub struct TraceFlow {
    pub events: Vec<TraceEvent>,
    pub signal_stack: Vec<TraceEvent>,
}

impl TraceFlow {
    pub fn new() -> Self {
        Self {
            events: Vec::new(),
            signal_stack: Vec::new(),
        }
    }
}

const UTS_LEN: usize = 64;

#[repr(C)]
struct UTSName {
    fields: [[u8; UTS_LEN + 1]; 6],
}
const UTSNAME_SIZE: usize = mem::size_of::<UTSName>();

#[derive(Debug)]
#[repr(C)]
pub struct KStat {
    st_dev: u64,
    st_ino: u64,
    st_mode: u32,
    st_nlink: u32,
    st_uid: u32,
    st_gid: u32,
    st_rdev: u64,
    _pad0: u64,
    st_size: u64,
    st_blksize: u32,
    _pad1: u32,
    st_blocks: u64,
    st_atime_sec: isize,
    st_atime_nsec: isize,
    st_mtime_sec: isize,
    st_mtime_nsec: isize,
    st_ctime_sec: isize,
    st_ctime_nsec: isize,
}
const KSTAT_SIZE: usize = mem::size_of::<KStat>();

impl TraceEvent {
    pub fn handle_syscall(&self, args: &mut Vec<String>) -> (&'static str, usize, String) {
        match self.head.ax[7] {
            SYS_IOCTL => self.do_common("ioctl", 3),
            SYS_DUP3 => self.do_common("dup3", 3),
            SYS_FACCESSAT => self.do_faccessat(args),
            SYS_OPENAT => self.do_openat(args),
            SYS_CLOSE => self.do_common("close", 1),
            SYS_LSEEK => self.do_common("lseek", 3),
            SYS_READ => self.do_read(args),
            SYS_WRITE => self.do_write(args),
            SYS_WRITEV => self.do_common("writev", 3),
            SYS_FSTATAT => self.do_fstatat(args),
            SYS_EXIT_GROUP => self.do_common("exit_group", 1),
            SYS_SET_TID_ADDRESS => self.do_set_tid_address(args),
            SYS_SET_ROBUST_LIST => self.do_common("set_robust_list", 2),
            SYS_CLOCK_GETTIME => self.do_common("clock_gettime", 2),
            SYS_UNAME => self.do_uname(args),
            SYS_BRK => self.do_brk(args),
            SYS_MMAP => self.do_mmap(args),
            SYS_MUNMAP => self.do_common("munmap", 2),
            SYS_MPROTECT => self.do_mprotect(args),

            SYS_PRLIMIT64 => self.do_prlimit64(args),
            SYS_GETRANDOM => self.do_common("getrandom", 3),
<<<<<<< HEAD
            SYS_KILL => self.do_common("kill", 2),
=======
            SYS_KILL=> self.do_kill(args),
>>>>>>> 135cfd70
            SYS_RT_SIGACTION => self.do_rt_sigaction(args),
            SYS_RT_SIGPROCMASK => self.do_rt_sigprocmask(args),
            SYS_CLONE => self.do_clone(args),
            SYS_EXECVE => self.do_execve(args),
            SYS_GETTID => self.do_common("get_tid", 0),
            SYS_GETPID => self.do_getpid(args),
            SYS_TGKILL => self.do_common("tgkill", 3),
            SYS_WAIT4 => self.do_wait4(args),
            SYS_GETDENTS64 => self.do_common("getdents64", 3),
<<<<<<< HEAD
            SYS_STATFS64 => self.do_statfs64(args),
            SYS_MKNODAT => self.do_mknodat(args),
            SYS_GETCWD => self.do_getcwd(args),
            SYS_UNLINKAT => self.do_unlinkat(args),
            SYS_SETITIMER => self.do_common("setitimer", 3),
            SYS_MUNMAP => self.do_common("munmap", 2),
            SYS_MSYNC => self.do_common("msync",3),
            SYS_MOUNT => self.do_mount(args),
            SYS_MKDIRAT => self.do_mkdirat(args),
            SYS_CHDIR => self.do_chdir(args),
            SYS_FCHMODAT => self.do_fchmodat(args),
            SYS_FCHOWNAT => self.do_fchownat(args),
            SYS_GETPPID => self.do_common("getppid", 0),
            SYS_GETGID => self.do_common("getgid", 0),
            SYS_SETPGID => self.do_common("setpgid", 2),
            SYS_FTRUNCATE => self.do_common("ftruncate", 2),
            SYS_UTIMENSAT => self.do_utimensat(args),
            SYS_UMASK => self.do_umask(args),
            SYS_SYMLINKAT => self.do_symlinkat(args),
            _ => ("[unknown sysno]", 7, format!("{:#x}", self.result)),
=======
            _ => ("", 7, format!("{:#x}", self.result)),
        }
    }

    fn do_brk(&self, _args: &mut Vec<String>) -> (&'static str, usize, String) {
        ("brk", 1, format!("{:#x}", self.result))
    }

    fn do_set_tid_address(&self, _args: &mut Vec<String>) -> (&'static str, usize, String) {
        let result = if self.level == 2 {
            self.mask_tid(self.result)
        } else {
            format!("{:#x}", self.result)
        };
        ("set_tid_address", 1, result)
    }

    fn do_kill(&self, args: &mut Vec<String>) -> (&'static str, usize, String) {
        if self.level == 2 {
            args[0] = self.mask_tid(parse_usize(&args[0]) as i64);
        }
        ("kill", 2, format!("{:#x}", self.result))
    }

    fn do_getpid(&self, _args: &mut Vec<String>) -> (&'static str, usize, String) {
        let result = if self.level == 2 {
            self.mask_tid(self.result)
        } else {
            format!("{:#x}", self.result)
        };
        ("getpid", 0, result)
    }

    fn do_wait4(&self, args: &mut Vec<String>) -> (&'static str, usize, String) {
        let result = if self.level == 2 {
            args[0] = self.mask_tid(parse_usize(&args[0]) as i64);
            self.mask_tid(self.result)
        } else {
            format!("{:#x}", self.result)
        };
        ("wait4", 4, result)
    }

    fn do_clone(&self, _args: &mut Vec<String>) -> (&'static str, usize, String) {
        let result = if self.result != 0 && self.level == 2 {
            self.mask_tid(self.result)
        } else {
            format!("{:#x}", self.result)
        };
        ("clone", 5, result)
    }

    fn mask_tid(&self, oid: i64) -> String {
        let mut tid_map = TID_MAP.lock().unwrap();
        if let Some(tid) = tid_map.get(&oid) {
            tid.clone()
        } else {
            let tid = format!("tid_{}", tid_map.len());
            tid_map.insert(oid, tid.clone());
            tid
>>>>>>> 135cfd70
        }
    }

    #[inline]
    fn do_common(&self, name: &'static str, argc: usize) -> (&'static str, usize, String) {
        if self.result <= 0 {
            (name, argc, format!("{}", errno_name(self.result)))
        } else {
            (name, argc, format!("{:#x}", self.result))
        }
    }

    fn do_path(&self, args: &mut Vec<String>) {
        assert!(self.payloads.len() >= 1);
        let payload = &self.payloads.first().unwrap();
        //assert_eq!(payload.inout, crate::IN);
        assert_eq!(payload.index, 1);
        let fname = CStr::from_bytes_until_nul(&payload.data).unwrap();
        let fname = match fname.to_str() {
            Ok(name) => {
                format!("\"{}\"", name)
            }
            Err(_) => "[!parse_str_err!]".to_string(),
        };
        args[payload.index] = fname;
    }

    fn do_openat(&self, args: &mut Vec<String>) -> (&'static str, usize, String) {
        if self.head.ax[0] == AT_FDCWD {
            args[0] = "AT_FDCWD".to_string();
        }
        self.do_path(args);
        args[2] = open_flags_name(self.head.ax[2] as i32);
        self.do_common("openat", 4)
    }

    fn do_faccessat(&self, args: &mut Vec<String>) -> (&'static str, usize, String) {
        if self.head.ax[0] == AT_FDCWD {
            args[0] = "AT_FDCWD".to_string();
        }
        self.do_path(args);
        // For faccessat, there're 3 args, NO 'flags'.
        // For faccessat2, there're 4 args with 'flags'.
        self.do_common("faccessat", 3)
    }

    fn do_fstatat(&self, args: &mut Vec<String>) -> (&'static str, usize, String) {
        if self.head.ax[0] == AT_FDCWD {
            args[0] = "AT_FDCWD".to_string();
        }
        self.do_path(args);
        if self.result == 0 {
            assert_eq!(self.payloads.len(), 2);
            for payload in &self.payloads {
                if payload.index == 2 {
                    args[payload.index] = self.handle_stat(payload);
                }
            }
        }
        self.do_common("fstatat", 4)
    }

    fn handle_stat(&self, payload: &TracePayload) -> String {
        assert_eq!(payload.inout, crate::OUT);
        assert_eq!(payload.index, 2);
        let mut buf = [0u8; KSTAT_SIZE];
        buf.clone_from_slice(&payload.data[..KSTAT_SIZE]);

        let k = unsafe { mem::transmute::<[u8; KSTAT_SIZE], KStat>(buf) };
        if self.level != 2 {
            format!(
                "{{dev={:#x}, ino={}, mode={:#o}, nlink={}, rdev={}, size={}, blksize={}, blocks={}}}",
                k.st_dev,
                k.st_ino,
                k.st_mode,
                k.st_nlink,
                k.st_rdev,
                k.st_size,
                k.st_blksize,
                k.st_blocks
            )
        } else {
            format!(
                "{{dev, ino, mode={:#o}, nlink={}, rdev={}, size={}, blksize, blocks={}}}",
                k.st_mode,
                k.st_nlink,
                k.st_rdev,
                k.st_size,
                k.st_blocks
            )
        }
    }

    fn do_uname(&self, args: &mut Vec<String>) -> (&'static str, usize, String) {
        assert_eq!(self.payloads.len(), 1);
        let payload = &self.payloads.first().unwrap();
        assert_eq!(payload.inout, crate::OUT);
        assert_eq!(payload.index, 0);
        let mut buf = [0u8; UTSNAME_SIZE];
        buf.clone_from_slice(&payload.data[..UTSNAME_SIZE]);

        let utsname = unsafe { mem::transmute::<[u8; UTSNAME_SIZE], UTSName>(buf) };

        let mut names = Vec::with_capacity(6);
        for i in 0..utsname.fields.len() {
            if self.level == 2 && i == 3 {
                names.push("%timestamp%".to_string());
                continue;
            }
            let fname = CStr::from_bytes_until_nul(&utsname.fields[i][..]).unwrap();
            names.push(format!("{:?}", fname));
        }
        let r_uname = names.join(", ");
        args[payload.index] = format!("{{{}}}", r_uname);
        ("uname", 1, format!("{:#x}", self.result))
    }

    fn do_mmap(&self, args: &mut Vec<String>) -> (&'static str, usize, String) {
        if !self.raw_fmt {
            if self.head.ax[0] == 0 {
                args[0] = String::from("NULL");
            }
            args[2] = prot_name(self.head.ax[2]);
            args[3] = map_name(self.head.ax[3]);
            if self.head.ax[4] == u64::MAX {
                args[4] = "-1".to_string();
            }
        }
        if self.result <= 0 {
            ("mmap", 6, String::from("MAP_FAILED")) // On error, the value MAP_FAILED(that is, (void *) -1) is returned,
        } else {
            ("mmap", 6, format!("{:#x}", self.result)) // On success, mmap() returns a pointer to the mapped area.
        }
    }

    fn do_rt_sigaction(&self, args: &mut Vec<String>) -> (&'static str, usize, String) {
        let signum = self.head.ax[0];
        args[0] = sig_name(signum);

        if let Some((sig_action, index)) = parse_sigaction(self) {
            args[index] = sig_action.to_string();
        }
        ("rt_sigaction", 3, format!("{:#x}", self.result))
    }
<<<<<<< HEAD
=======

    fn do_rt_sigprocmask(&self, args: &mut Vec<String>) -> (&'static str, usize, String) {
        args[0] = match self.head.ax[0] {
            SIG_BLOCK => "SIG_BLOCK",
            SIG_UNBLOCK => "SIG_UNBLOCK",
            SIG_SETMASK => "SIG_SETMASK",
            _ => panic!("bad how"),
        }.to_string();

        let mut index = 0;
        if self.head.ax[1] != 0 {
            let payload = self.payloads.get(index).unwrap();
            index += 1;
            let mut buf = [0u8; 8];
            buf.clone_from_slice(&payload.data[..8]);
            let nset = unsafe { mem::transmute::<[u8; 8], u64>(buf) };
            args[1] = format!("nset: {:#x}", nset);
        } else {
            args[1] = format!("nset: NULL");
        }
        if self.head.ax[2] != 0 {
            let payload = self.payloads.get(index).unwrap();
            index += 1;
            let mut buf = [0u8; 8];
            buf.clone_from_slice(&payload.data[..8]);
            let oset = unsafe { mem::transmute::<[u8; 8], u64>(buf) };
            args[2] = format!("oset: {:#x}", oset);
        } else {
            args[2] = format!("oset: NULL");
        }
        assert_eq!(index, self.payloads.len());
        ("rt_sigprocmask", 4, format!("{:#x}", self.result))
    }
>>>>>>> 135cfd70

    fn do_mprotect(&self, args: &mut Vec<String>) -> (&'static str, usize, String) {
        if self.head.ax[0] == 0 {
            args[0] = String::from("NULL");
        }
        args[2] = prot_name(self.head.ax[2]);
        if self.result <= 0 {
            ("mprotect", 3, format!("{}", errno_name(self.result)))
        } else {
            ("mprotect", 3, format!("{:#x}", self.result))
        }
    }

    fn do_write(&self, args: &mut Vec<String>) -> (&'static str, usize, String) {
        args[0] = format!("{}", self.head.ax[0] as isize); // fd
        if (self.head.ax[0] == 1 || self.head.ax[0] == 2) && self.payloads.len() == 1 {
            let payload = &self.payloads.first().unwrap();
            assert_eq!(payload.inout, crate::OUT);
            assert_eq!(payload.index, 1);
            args[payload.index] = cstr_bytes_to_string(&payload.data);
        }

        ("write", 3, format!("{:#x}", self.result))
    }

    fn do_read(&self, args: &mut Vec<String>) -> (&'static str, usize, String) {
        args[0] = format!("{}", self.head.ax[0] as isize); // fd
        if self.head.ax[0] == 0 && self.payloads.len() == 1 {
            let payload = &self.payloads.first().unwrap();
            assert_eq!(payload.inout, crate::OUT);
            assert_eq!(payload.index, 1);

            args[payload.index] = cstr_bytes_to_string(&payload.data);
        }

        ("read", 3, format!("{:#x}", self.result))
    }

    fn do_statfs64(&self, args: &mut Vec<String>) -> (&'static str, usize, String) {
        for payload in self.payloads.iter() {
            match payload.index {
                0 => {
                    let fname = CStr::from_bytes_until_nul(&payload.data).unwrap();
                    let fname = match fname.to_str() {
                        Ok(name) => {
                            format!("\"{}\"", name)
                        }
                        Err(_) => "[!parse_str_err!]".to_string(),
                    };
                    args[0] = fname;
                }
                1 => {
                    let mut buf = [0u8; 120];
                    buf.clone_from_slice(&payload.data[..120]);
                    let buf = unsafe { mem::transmute::<[u8; 120], FileSystemInfo>(buf) };
                    args[1] = buf.to_string();
                }
                _ => {
                    unreachable!()
                }
            }
        }
        ("statfs64", 2, format!("{:#x}", self.result))
    }

    fn do_mknodat(&self, args: &mut Vec<String>) -> (&'static str, usize, String) {
        assert!(self.payloads.len() == 1);
        if self.head.ax[0] as isize == -100 {
            args[0] = String::from("AT_FDCWD");
        } else {
            args[0] = format!("{}", self.head.ax[0] as isize);
        }
        args[1] = match self.payloads.first() {
            Some(payload) => cstr_bytes_to_string(&payload.data),
            None => "payload not found".to_string(),
        };
        args[2] = mode_name(self.head.ax[2]);
        ("mknodat", 4, format!("{:#x}", self.result))
    }

    fn do_getcwd(&self, args: &mut Vec<String>) -> (&'static str, usize, String) {
        assert!(self.payloads.len() == 1);
        args[0] = match self.payloads.first() {
            Some(payload) => cstr_bytes_to_string(&payload.data),
            None => "payload not found".to_string(),
        };
        ("getcwd", 2, format!("{:#x}", self.result))
    }

    fn do_mkdirat(&self, args: &mut Vec<String>) -> (&'static str, usize, String) {
        assert!(self.payloads.len() == 1);
        if self.head.ax[0] as isize == -100 {
            args[0] = String::from("AT_FDCWD");
        } else {
            args[0] = format!("{}", self.head.ax[0] as isize);
        }
        args[1] = match self.payloads.first() {
            Some(payload) => cstr_bytes_to_string(&payload.data),
            None => "payload not found".to_string(),
        };
        args[2] = mode_name(self.head.ax[2]);
        ("mkdirat", 3, format!("{:#x}", self.result))
    }
    fn do_unlinkat(&self, args: &mut Vec<String>) -> (&'static str, usize, String) {
        assert!(self.payloads.len() == 1);
        args[0] = if self.head.ax[0] as isize == -100 {
            String::from("AT_FDCWD")
        } else {
            format!("{}", self.head.ax[0] as isize)
        };
        args[1] = match self.payloads.first() {
            Some(payload) => cstr_bytes_to_string(&payload.data),
            None => "payload not found".to_string(),
        };
        ("unlinkat", 3, format!("{:#x}", self.result))
    }

    fn do_mount(&self, args: &mut Vec<String>) -> (&'static str, usize, String) {
        assert!(self.payloads.len() == 1);
        args[0] = match self.payloads.first() {
            Some(payload) => cstr_bytes_to_string(&payload.data),
            None => "payload not found".to_string(),
        };
        ("mount", 2, format!("{:#x}", self.result))
    }

    fn do_fchmodat(&self, args: &mut Vec<String>) -> (&'static str, usize, String) {
        assert!(self.payloads.len() == 1);
        if self.head.ax[0] as isize == -100 {
            args[0] = String::from("AT_FDCWD");
        } else {
            args[0] = format!("{}", self.head.ax[0] as isize);
        }
        args[1] = match self.payloads.first() {
            Some(payload) => cstr_bytes_to_string(&payload.data),
            None => "payload not found".to_string(),
        };
        args[2] = mode_name(self.head.ax[2]);
        ("fchmodat", 3, format!("{:#x}", self.result))
    }

    fn do_fchownat(&self, args: &mut Vec<String>) -> (&'static str, usize, String) {
        assert!(self.payloads.len() == 1);
        if self.head.ax[0] as isize == -100 {
            args[0] = String::from("AT_FDCWD");
        } else {
            args[0] = format!("{}", self.head.ax[0] as isize);
        }
        args[1] = match self.payloads.first() {
            Some(payload) => cstr_bytes_to_string(&payload.data),
            None => "payload not found".to_string(),
        };
        ("fchownat", 5, format!("{:#x}", self.result))
    }

    fn do_chdir(&self, args: &mut Vec<String>) -> (&'static str, usize, String) {
        assert!(self.payloads.len() == 1);
        args[0] = match self.payloads.first() {
            Some(payload) => cstr_bytes_to_string(&payload.data),
            None => "payload not found".to_string(),
        };
        ("chdir", 1, format!("{:#x}", self.result))
    }
    fn do_execve(&self, args: &mut Vec<String>) -> (&'static str, usize, String) {
        let mut argv = Vec::new();
        let mut envp = Vec::new();
        for payload in &self.payloads {
            if payload.index == 0 {
                args[payload.index] = cstr_bytes_to_string(&payload.data);
            } else if payload.index == 1 {
                argv.push(cstr_bytes_to_string(&payload.data))
            } else if payload.index == 2 {
                envp.push(cstr_bytes_to_string(&payload.data))
            }
        }
        args[1] = format!("{{{}}}", argv.join(", "));
        args[2] = format!("{{{}}}", envp.join(", "));
        ("execve", 3, format!("{:#x}", self.result))
    }

    fn do_utimensat(&self, args: &mut Vec<String>) -> (&'static str, usize, String) {
        assert!(self.payloads.len() == 1);
        if self.head.ax[0] as isize == -100 {
            args[0] = String::from("AT_FDCWD");
        } else {
            args[0] = format!("{}", self.head.ax[0] as isize);
        }
        args[1] = match self.payloads.first() {
            Some(payload) => cstr_bytes_to_string(&payload.data),
            None => "payload not found".to_string(),
        };
        ("utimensat", 4, format!("{:#x}", self.result))
    }

    fn do_prlimit64(&self, args: &mut Vec<String>) -> (&'static str, usize, String) {
        args[0] = match self.head.ax[1] {
            sys::RLIMIT_STACK => "RLIMIT_STACK".to_string(),
            sys::RLIMIT_NOFILE => "RLIMIT_NOFILE".to_string(),
            _ => format!("not implemented: Resource Type: {}",self.head.ax[1]),
        };
        for payload in self.payloads.iter() {
            let mut buf = [0u8; 16];
            buf.clone_from_slice(&payload.data[..16]);
            let buf = unsafe { mem::transmute::<[u8; 16], sys::RLimit64>(buf) };
            args[payload.index] = buf.to_string();
        }
        ("prlimit64", 4, format!("{:#x}", self.result))
    }

    fn do_umask(&self, args: &mut Vec<String>) -> (&'static str, usize, String) {
        args[0] = String::from_utf8(VfsNodePerm::from_bits_truncate(self.head.orig_a0 as u16).rwx_buf().into_iter().collect::<Vec<u8>>()).unwrap();
        ("umask", 1, format!("{:#x}", self.result))
    }

    fn do_symlinkat(&self, args: &mut Vec<String>) -> (&'static str, usize, String) {
        for payload in &self.payloads {
            args[payload.index] = cstr_bytes_to_string(&payload.data)
        }
        args[1] = if self.head.ax[1] as isize == -100 {
            String::from("AT_FDCWD")
        } else {
            format!("{}", self.head.ax[1] as isize)
        };
        ("symlinkat", 3, format!("{:#x}", self.result))
    }
}

impl Display for TraceEvent {
    fn fmt(&self, fmt: &mut Formatter) -> std::fmt::Result {
        match self.signal {
            SigStage::Enter(signo) => {
                return write!(fmt, "Signal[{}] enter..", sig_name(signo));
            }
            SigStage::Exit(signo) => {
                writeln!(fmt, "Signal[{}] exit..", sig_name(signo))?;
            }
            _ => (),
        }
        assert_eq!(self.head.cause, USER_ECALL);

        let mut args = self.head.ax[..7]
            .iter()
            .map(|arg| format!("{:#x}", arg))
            .collect::<Vec<_>>();

        let (sysname, argc, result) = self.handle_syscall(&mut args);
        let sysname = if sysname.len() > 0 {
            sysname.to_owned()
        } else {
            format!("sys_{}", self.head.ax[7])
        };

        write!(
            fmt,
            "{}({}) -> {}, usp: {:#x}",
            sysname,
            args[..argc].join(", "),
            result,
            self.head.usp
        )
    }
}

pub fn parse_sigaction(evt: &TraceEvent) -> Option<(SigAction, usize)> {
    let payload = evt.payloads.first()?;
    let mut buf = [0u8; 24];
    buf.clone_from_slice(&payload.data[..24]);
    let sigaction = unsafe { mem::transmute::<[u8; 24], SigAction>(buf) };
<<<<<<< HEAD
    (sigaction, payload.index)
}

fn cstr_bytes_to_string(bytes: &[u8]) -> String {
    match CStr::from_bytes_until_nul(bytes) {
        Ok(content) => {
            format!("{:?}", content)
        }
        Err(_) => "[!parse_str_err!]".to_string(),
    }
=======
    Some((sigaction, payload.index))
}

pub fn print_events(tid: u64, events: &Vec<TraceEvent>) {
    println!("Task[{:#x}] ========>", tid);
    for (idx, evt) in events.iter().enumerate() {
        println!("[{}]: {}", idx, evt);
    }
    println!();
}

pub fn parse_event(reader: &mut BufReader<File>, level: usize) -> Result<TraceEvent> {
    let mut buf = [0u8; TE_SIZE];
    reader.read_exact(&mut buf)?;
    let head = unsafe { mem::transmute::<[u8; TE_SIZE], TraceHead>(buf) };
    assert_eq!(head.cause, USER_ECALL);

    //println!("a7: {} total: {}", head.ax[7], head.totalsize);
    let payloads = if head.totalsize as usize > head.headsize as usize {
        parse_payloads(
            reader,
            head.inout,
            head.totalsize as usize - head.headsize as usize,
        )?
    } else {
        vec![]
    };

    let evt = TraceEvent {
        head,
        result: 0,
        payloads,
        signal: SigStage::Empty,
        raw_fmt: false,
        level: level,
    };
    Ok(evt)
}

fn parse_usize(s: &str) -> usize {
    let s = s.trim();
    assert!(s.starts_with("0x"), "input: {}", s);
    usize::from_str_radix(&s[2..], 16).unwrap()
>>>>>>> 135cfd70
}<|MERGE_RESOLUTION|>--- conflicted
+++ resolved
@@ -9,12 +9,9 @@
 use crate::sysno::*;
 use crate::sys;
 
-use std::collections::HashSet;
 use std::ffi::CStr;
 use std::fmt::{Display, Formatter};
 use std::mem;
-<<<<<<< HEAD
-=======
 use crate::signal::{SIG_BLOCK, SIG_UNBLOCK, SIG_SETMASK};
 use crate::payload::parse_payloads;
 use std::io::prelude::*;
@@ -25,7 +22,7 @@
 
 pub const LK_MAGIC: u16 = 0xABCD;
 pub const TE_SIZE: usize = mem::size_of::<TraceHead>();
->>>>>>> 135cfd70
+
 
 pub const USER_ECALL: u64 = 8;
 
@@ -151,11 +148,7 @@
 
             SYS_PRLIMIT64 => self.do_prlimit64(args),
             SYS_GETRANDOM => self.do_common("getrandom", 3),
-<<<<<<< HEAD
-            SYS_KILL => self.do_common("kill", 2),
-=======
             SYS_KILL=> self.do_kill(args),
->>>>>>> 135cfd70
             SYS_RT_SIGACTION => self.do_rt_sigaction(args),
             SYS_RT_SIGPROCMASK => self.do_rt_sigprocmask(args),
             SYS_CLONE => self.do_clone(args),
@@ -165,13 +158,11 @@
             SYS_TGKILL => self.do_common("tgkill", 3),
             SYS_WAIT4 => self.do_wait4(args),
             SYS_GETDENTS64 => self.do_common("getdents64", 3),
-<<<<<<< HEAD
             SYS_STATFS64 => self.do_statfs64(args),
             SYS_MKNODAT => self.do_mknodat(args),
             SYS_GETCWD => self.do_getcwd(args),
             SYS_UNLINKAT => self.do_unlinkat(args),
             SYS_SETITIMER => self.do_common("setitimer", 3),
-            SYS_MUNMAP => self.do_common("munmap", 2),
             SYS_MSYNC => self.do_common("msync",3),
             SYS_MOUNT => self.do_mount(args),
             SYS_MKDIRAT => self.do_mkdirat(args),
@@ -185,8 +176,6 @@
             SYS_UTIMENSAT => self.do_utimensat(args),
             SYS_UMASK => self.do_umask(args),
             SYS_SYMLINKAT => self.do_symlinkat(args),
-            _ => ("[unknown sysno]", 7, format!("{:#x}", self.result)),
-=======
             _ => ("", 7, format!("{:#x}", self.result)),
         }
     }
@@ -247,7 +236,6 @@
             let tid = format!("tid_{}", tid_map.len());
             tid_map.insert(oid, tid.clone());
             tid
->>>>>>> 135cfd70
         }
     }
 
@@ -392,8 +380,6 @@
         }
         ("rt_sigaction", 3, format!("{:#x}", self.result))
     }
-<<<<<<< HEAD
-=======
 
     fn do_rt_sigprocmask(&self, args: &mut Vec<String>) -> (&'static str, usize, String) {
         args[0] = match self.head.ax[0] {
@@ -427,7 +413,7 @@
         assert_eq!(index, self.payloads.len());
         ("rt_sigprocmask", 4, format!("{:#x}", self.result))
     }
->>>>>>> 135cfd70
+
 
     fn do_mprotect(&self, args: &mut Vec<String>) -> (&'static str, usize, String) {
         if self.head.ax[0] == 0 {
@@ -696,18 +682,6 @@
     let mut buf = [0u8; 24];
     buf.clone_from_slice(&payload.data[..24]);
     let sigaction = unsafe { mem::transmute::<[u8; 24], SigAction>(buf) };
-<<<<<<< HEAD
-    (sigaction, payload.index)
-}
-
-fn cstr_bytes_to_string(bytes: &[u8]) -> String {
-    match CStr::from_bytes_until_nul(bytes) {
-        Ok(content) => {
-            format!("{:?}", content)
-        }
-        Err(_) => "[!parse_str_err!]".to_string(),
-    }
-=======
     Some((sigaction, payload.index))
 }
 
@@ -751,5 +725,13 @@
     let s = s.trim();
     assert!(s.starts_with("0x"), "input: {}", s);
     usize::from_str_radix(&s[2..], 16).unwrap()
->>>>>>> 135cfd70
+}
+
+fn cstr_bytes_to_string(bytes: &[u8]) -> String {
+    match CStr::from_bytes_until_nul(bytes) {
+        Ok(content) => {
+            format!("{:?}", content)
+        }
+        Err(_) => "[!parse_str_err!]".to_string(),
+    }
 }
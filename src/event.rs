--- conflicted
+++ resolved
@@ -6,11 +6,6 @@
 use std::ffi::CStr;
 use std::fmt::{Display, Formatter};
 use std::mem;
-<<<<<<< HEAD
-=======
-use crate::errno::errno_name;
-use crate::sysno::*;
->>>>>>> e6e15aba
 
 pub const USER_ECALL: u64 = 8;
 
@@ -84,60 +79,34 @@
 impl TraceEvent {
     pub fn handle_syscall(&self, args: &mut Vec<String>) -> (&'static str, usize, String) {
         match self.head.ax[7] {
-<<<<<<< HEAD
-            LINUX_SYSCALL_IOCTL => self.do_common("ioctl", 3),
-            LINUX_SYSCALL_FACCESSAT => self.do_faccessat(args),
-            LINUX_SYSCALL_OPENAT => self.do_openat(args),
-            LINUX_SYSCALL_CLOSE => self.do_common("close", 1),
-            LINUX_SYSCALL_READ => self.do_read(args),
-            LINUX_SYSCALL_WRITE => self.do_write(args),
-            LINUX_SYSCALL_WRITEV => self.do_writev(args),
-            LINUX_SYSCALL_FSTATAT => self.do_fstatat(args),
-            LINUX_SYSCALL_EXIT_GROUP => ("exit_group", 7, format!("{:#x}", self.result)),
-            LINUX_SYSCALL_SET_TID_ADDRESS => self.do_common("set_tid_address", 1),
-            LINUX_SYSCALL_SET_ROBUST_LIST => self.do_common("set_robust_list", 2),
-            LINUX_SYSCALL_CLOCK_GETTIME => self.do_common("clock_gettime", 2),
-            LINUX_SYSCALL_UNAME => self.do_uname(args),
-            LINUX_SYSCALL_BRK => self.do_common("brk", 1),
-            LINUX_SYSCALL_MMAP => self.do_mmap(args),
-            LINUX_SYSCALL_MPROTECT => self.do_mprotect(args),
-
-            LINUX_SYSCALL_PRLIMIT64 => self.do_common("prlimit64", 4),
-            LINUX_SYSCALL_GETRANDOM => self.do_common("getrandom", 3),
-            LINUX_SYSCALL_CLONE => self.do_common("clone", 5),
-            LINUX_SYSCALL_EXECVE => self.do_execve(args),
-            LINUX_SYSCALL_GETTID => self.do_common("get_tid", 0),
-            LINUX_SYSCALL_GETPID => self.do_common("getpid", 0),
-            LINUX_SYSCALL_TGKILL => self.do_common("tgkill", 3),
-            LINUX_SYSCALL_WAIT4 => self.do_common("wait4", 4),
-            LINUX_SYSCALL_RT_SIGACTION => self.do_common("rt_sigaction", 4),
-            LINUX_SYSCALL_RT_SIGPROCMASK => self.do_common("rt_sigprocmask", 4),
+            SYS_IOCTL => self.do_common("ioctl", 3),
+            SYS_FACCESSAT => self.do_faccessat(args),
+            SYS_OPENAT => self.do_openat(args),
+            SYS_CLOSE => self.do_common("close", 1),
+            SYS_READ => self.do_read(args),
+            SYS_WRITE => self.do_write(args),
+            SYS_WRITEV => self.do_writev(args),
+            SYS_FSTATAT => self.do_fstatat(args),
+            SYS_EXIT_GROUP => ("exit_group", 7, format!("{:#x}", self.result)),
+            SYS_SET_TID_ADDRESS => self.do_common("set_tid_address", 1),
+            SYS_SET_ROBUST_LIST => self.do_common("set_robust_list", 2),
+            SYS_CLOCK_GETTIME => self.do_common("clock_gettime", 2),
+            SYS_UNAME => self.do_uname(args),
+            SYS_BRK => self.do_common("brk", 1),
+            SYS_MMAP => self.do_mmap(args),
+            SYS_MPROTECT => self.do_mprotect(args),
+
+            SYS_PRLIMIT64 => self.do_common("prlimit64", 4),
+            SYS_GETRANDOM => self.do_common("getrandom", 3),
+            SYS_CLONE => self.do_common("clone", 5),
+            SYS_EXECVE => self.do_execve(args),
+            SYS_GETTID => self.do_common("get_tid", 0),
+            SYS_GETPID => self.do_common("getpid", 0),
+            SYS_TGKILL => self.do_common("tgkill", 3),
+            SYS_WAIT4 => self.do_common("wait4", 4),
+            SYS_RT_SIGACTION => self.do_common("rt_sigaction", 4),
+            SYS_RT_SIGPROCMASK => self.do_common("rt_sigprocmask", 4),
             _ => ("[unknown sysno]", 7, format!("{:#x}", self.result)),
-=======
-            0x1d => self.do_common("ioctl", 3),
-            0x30 => self.do_faccessat(args),
-            0x38 => self.do_openat(args),
-            0x39 => self.do_common("close", 1),
-            0x3f => self.do_common("read", 3),
-            0x40 => self.do_common("write", 3),
-            0x4f => self.do_fstatat(args),
-            0x5e => ("exit_group", 7, format!("{:#x}", self.result)),
-            0x60 => self.do_common("set_tid_address", 1),
-            0x63 => self.do_common("set_robust_list", 2),
-            0x71 => self.do_common("clock_gettime", 2),
-            0xa0 => self.do_uname(args),
-            0xd6 => self.do_common("brk", 1),
-            0xde => self.do_common("mmap", 6),
-            0xe2 => self.do_common("mprotect", 3),
-
-            0x105 => self.do_common("prlimit64", 4),
-            0x116 => self.do_common("getrandom", 3),
-            SYS_CLONE => self.do_common("clone", 5),
-            SYS_WAIT4 => self.do_common("wait4", 4),
-            _ => {
-                ("[unknown sysno]", 7, format!("{:#x}", self.result))
-            },
->>>>>>> e6e15aba
         }
     }
 

use std::io::prelude::*;
use std::fs::File;
use std::io::Result;
use std::io::BufReader;
use std::mem;
use std::env;
use event::{TraceHead, TracePayload, TraceEvent, USER_ECALL};
use sysno::*;

mod event;
mod errno;
<<<<<<< HEAD
mod mmap;
#[allow(unused)]
mod sysno;
// event.epc != lastevent.epc + 4 
pub const SPECIAL_SYSCALL: [u64;4]  = [
    sysno::LINUX_SYSCALL_CLONE,
    sysno::LINUX_SYSCALL_EXECVE,
    sysno::LINUX_SYSCALL_WAIT4,
    sysno::LINUX_SYSCALL_EXIT_GROUP];
=======
mod sysno;
>>>>>>> e6e15aba

const IN: u64 = 0;
const OUT: u64 = 1;

const LK_MAGIC: u16 = 0xABCD;
const TE_SIZE: usize = mem::size_of::<TraceHead>();
const PH_SIZE: usize = mem::size_of::<PayloadHead>();

#[repr(C)]
struct PayloadHead {
    magic: u16,
    index: u16,
    size: u32,
}

fn main() {
    let args: Vec<String> = env::args().collect();
    if args.len() != 2 {
        println!("Usage: lkdiff [trace.data]");
        return;
    }
    let rfile = &args[1];
    parse_file(rfile).expect("reference is a bad file.");
}

fn parse_file(fname: &str) -> Result<()> {
    let f = File::open(fname)?;
    let mut filesize = f.metadata().unwrap().len() as usize;
    let mut reader = BufReader::new(f);

    let mut wait_reply = false;
    let mut events = vec![];
    let mut vfork_req = None;
    while filesize >= TE_SIZE {
        let mut evt = parse_event(&mut reader)?;
        let advance = evt.head.totalsize as usize;
        assert_eq!(evt.head.magic, LK_MAGIC);
        assert_eq!(evt.head.headsize, TE_SIZE as u16);
        assert!(evt.head.totalsize >= evt.head.headsize as u32);
        //println!("{}: [{:#x}, {:#x}, {:#x}]", evt.head.inout, evt.head.cause, evt.head.epc, evt.head.ax[7]);
        assert_eq!(evt.head.cause, USER_ECALL);
        if wait_reply {
            assert!(wait_reply);
            wait_reply = false;

            assert_eq!(evt.head.inout, OUT);
            let last: &mut TraceEvent = events.last_mut().expect("No requests in event queue!");
<<<<<<< HEAD
            if !SPECIAL_SYSCALL.contains(&last.head.ax[7]) {
                assert_eq!(evt.head.epc, last.head.epc + 4);
                assert_eq!(evt.head.ax[7], last.head.ax[7]);
            }
=======
            assert_eq!(evt.head.ax[7], last.head.ax[7]);
            assert_eq!(evt.head.epc, last.head.epc + 4);
>>>>>>> e6e15aba
            last.result = evt.head.ax[0];
            last.payloads.append(&mut evt.payloads);
            //println!("replay: {}", last);
            println!("{}", last);
        } else if evt.head.inout == IN {
            assert_eq!(wait_reply, false);
            let sysno = evt.head.ax[7];
            if sysno == SYS_EXIT_GROUP {
                println!("{}", evt);
            } else {
                wait_reply = true;
            }

            if sysno == SYS_CLONE {
                vfork_req = Some(evt.clone());
            }
            //println!("request: {}", evt.head.ax[7]);
            events.push(evt);
        } else if evt.head.inout == OUT {
            // Special case: sysno must be clone(vfork)
            assert_eq!(evt.head.ax[7], SYS_CLONE);
            if let Some(last) = vfork_req {
                assert_eq!(last.head.ax[7], SYS_CLONE);
                assert_eq!(last.payloads.len(), 0);
                assert_eq!(evt.head.epc, last.head.epc + 4);
                evt.result = evt.head.ax[0];
                evt.head.ax[0] = last.head.ax[0];
            } else {
                panic!("bad vfork request {:?}", vfork_req);
            }
            vfork_req = None;
            println!("{}", evt);
        } else {
            panic!("irq: {}", evt.head.ax[7]);
        }

        filesize -= advance;
    }
    Ok(())
}

fn parse_event(reader: &mut BufReader<File>) -> Result<TraceEvent> {
    let mut buf = [0u8; TE_SIZE];
    reader.read_exact(&mut buf)?;
    let head = unsafe {
        mem::transmute::<[u8; TE_SIZE], TraceHead>(buf)
    };
    assert_eq!(head.cause, USER_ECALL);

    //println!("a7: {} total: {}", head.ax[7], head.totalsize);
    let payloads = if head.totalsize as usize > head.headsize as usize {
        parse_payloads(reader, head.inout, head.totalsize as usize - head.headsize as usize)?
    } else {
        vec![]
    };

    let evt = TraceEvent {
        head,
        result: 0,
        payloads,
    };
    Ok(evt)
}

fn parse_payloads(reader: &mut BufReader<File>, inout: u64, mut size: usize) -> Result<Vec<TracePayload>> {
    assert_eq!(inout, OUT);
    assert!(size > PH_SIZE);
    let mut ret = vec![];
    while size > 0 {
        let payload = parse_payload(reader, inout)?;
        size -= PH_SIZE + payload.data.len();
        ret.push(payload);
    }
    Ok(ret)
}

fn parse_payload(reader: &mut BufReader<File>, inout: u64) -> Result<TracePayload> {
    let mut buf = [0u8; PH_SIZE];
    reader.read_exact(&mut buf)?;
    let head = unsafe {
        mem::transmute::<[u8; PH_SIZE], PayloadHead>(buf)
    };
    let mut data = Vec::with_capacity(head.size as usize);
    unsafe { data.set_len(head.size as usize); }
    reader.read_exact(&mut data)?;

    Ok(TracePayload {
        inout: inout,
        index: head.index as usize,
        data,
    })
}<|MERGE_RESOLUTION|>--- conflicted
+++ resolved
@@ -1,27 +1,25 @@
+use event::{TraceEvent, TraceHead, TracePayload, USER_ECALL};
+use std::env;
+use std::fs::File;
 use std::io::prelude::*;
-use std::fs::File;
+use std::io::BufReader;
 use std::io::Result;
-use std::io::BufReader;
 use std::mem;
-use std::env;
-use event::{TraceHead, TracePayload, TraceEvent, USER_ECALL};
-use sysno::*;
 
+mod errno;
 mod event;
-mod errno;
-<<<<<<< HEAD
 mod mmap;
 #[allow(unused)]
 mod sysno;
-// event.epc != lastevent.epc + 4 
-pub const SPECIAL_SYSCALL: [u64;4]  = [
-    sysno::LINUX_SYSCALL_CLONE,
-    sysno::LINUX_SYSCALL_EXECVE,
-    sysno::LINUX_SYSCALL_WAIT4,
-    sysno::LINUX_SYSCALL_EXIT_GROUP];
-=======
-mod sysno;
->>>>>>> e6e15aba
+
+use sysno::*;
+// event.epc != lastevent.epc + 4
+pub const SPECIAL_SYSCALL: [u64; 4] = [
+    SYS_CLONE,
+    SYS_EXECVE,
+    SYS_WAIT4,
+    SYS_EXIT_GROUP,
+];
 
 const IN: u64 = 0;
 const OUT: u64 = 1;
@@ -61,29 +59,17 @@
         assert_eq!(evt.head.magic, LK_MAGIC);
         assert_eq!(evt.head.headsize, TE_SIZE as u16);
         assert!(evt.head.totalsize >= evt.head.headsize as u32);
-        //println!("{}: [{:#x}, {:#x}, {:#x}]", evt.head.inout, evt.head.cause, evt.head.epc, evt.head.ax[7]);
         assert_eq!(evt.head.cause, USER_ECALL);
         if wait_reply {
-            assert!(wait_reply);
             wait_reply = false;
 
             assert_eq!(evt.head.inout, OUT);
             let last: &mut TraceEvent = events.last_mut().expect("No requests in event queue!");
-<<<<<<< HEAD
-            if !SPECIAL_SYSCALL.contains(&last.head.ax[7]) {
-                assert_eq!(evt.head.epc, last.head.epc + 4);
-                assert_eq!(evt.head.ax[7], last.head.ax[7]);
-            }
-=======
-            assert_eq!(evt.head.ax[7], last.head.ax[7]);
-            assert_eq!(evt.head.epc, last.head.epc + 4);
->>>>>>> e6e15aba
             last.result = evt.head.ax[0];
             last.payloads.append(&mut evt.payloads);
-            //println!("replay: {}", last);
+
             println!("{}", last);
         } else if evt.head.inout == IN {
-            assert_eq!(wait_reply, false);
             let sysno = evt.head.ax[7];
             if sysno == SYS_EXIT_GROUP {
                 println!("{}", evt);
@@ -94,15 +80,10 @@
             if sysno == SYS_CLONE {
                 vfork_req = Some(evt.clone());
             }
-            //println!("request: {}", evt.head.ax[7]);
             events.push(evt);
         } else if evt.head.inout == OUT {
             // Special case: sysno must be clone(vfork)
-            assert_eq!(evt.head.ax[7], SYS_CLONE);
             if let Some(last) = vfork_req {
-                assert_eq!(last.head.ax[7], SYS_CLONE);
-                assert_eq!(last.payloads.len(), 0);
-                assert_eq!(evt.head.epc, last.head.epc + 4);
                 evt.result = evt.head.ax[0];
                 evt.head.ax[0] = last.head.ax[0];
             } else {
@@ -122,14 +103,16 @@
 fn parse_event(reader: &mut BufReader<File>) -> Result<TraceEvent> {
     let mut buf = [0u8; TE_SIZE];
     reader.read_exact(&mut buf)?;
-    let head = unsafe {
-        mem::transmute::<[u8; TE_SIZE], TraceHead>(buf)
-    };
+    let head = unsafe { mem::transmute::<[u8; TE_SIZE], TraceHead>(buf) };
     assert_eq!(head.cause, USER_ECALL);
 
     //println!("a7: {} total: {}", head.ax[7], head.totalsize);
     let payloads = if head.totalsize as usize > head.headsize as usize {
-        parse_payloads(reader, head.inout, head.totalsize as usize - head.headsize as usize)?
+        parse_payloads(
+            reader,
+            head.inout,
+            head.totalsize as usize - head.headsize as usize,
+        )?
     } else {
         vec![]
     };
@@ -142,8 +125,11 @@
     Ok(evt)
 }
 
-fn parse_payloads(reader: &mut BufReader<File>, inout: u64, mut size: usize) -> Result<Vec<TracePayload>> {
-    assert_eq!(inout, OUT);
+fn parse_payloads(
+    reader: &mut BufReader<File>,
+    inout: u64,
+    mut size: usize,
+) -> Result<Vec<TracePayload>> {
     assert!(size > PH_SIZE);
     let mut ret = vec![];
     while size > 0 {
@@ -157,11 +143,11 @@
 fn parse_payload(reader: &mut BufReader<File>, inout: u64) -> Result<TracePayload> {
     let mut buf = [0u8; PH_SIZE];
     reader.read_exact(&mut buf)?;
-    let head = unsafe {
-        mem::transmute::<[u8; PH_SIZE], PayloadHead>(buf)
-    };
+    let head = unsafe { mem::transmute::<[u8; PH_SIZE], PayloadHead>(buf) };
     let mut data = Vec::with_capacity(head.size as usize);
-    unsafe { data.set_len(head.size as usize); }
+    unsafe {
+        data.set_len(head.size as usize);
+    }
     reader.read_exact(&mut data)?;
 
     Ok(TracePayload {

///
/// Linux syscall
///

pub const SYS_GETCWD: u64 = 0x11;
pub const SYS_FCNTL: u64 = 0x19;
pub const SYS_IOCTL: u64 = 0x1d;
pub const SYS_MKDIRAT: u64 = 0x22;
pub const SYS_UNLINKAT: u64 = 0x23;
pub const SYS_FTRUNCATE: u64 = 0x2e;
pub const SYS_FACCESSAT: u64 = 0x30;
pub const SYS_CHDIR: u64 = 0x31;
pub const SYS_FCHMOD: u64 = 0x34;
pub const SYS_FCHMODAT: u64 = 0x35;
pub const SYS_FCHOWNAT: u64 = 0x36;
pub const SYS_OPENAT: u64 = 0x38;
pub const SYS_CLOSE: u64 = 0x39;
pub const SYS_GETDENTS64: u64 = 0x3d;
pub const SYS_LSEEK: u64 = 0x3e;
pub const SYS_READ: u64 = 0x3f;
pub const SYS_PREAD64: u64 = 67;
pub const SYS_WRITE: u64 = 0x40;
pub const SYS_WRITEV: u64 = 0x42;
pub const SYS_READLINKAT: u64 = 0x4e;
pub const SYS_FSTATAT: u64 = 0x4f;
pub const SYS_CAPGET: u64 = 0x5a;
pub const SYS_EXIT: u64 = 0x5d;
pub const SYS_EXIT_GROUP: u64 = 0x5e;
pub const SYS_SETITIMER: u64 = 0x67;
pub const SYS_TGKILL: u64 = 0x83;
*/
pub const SYS_KILL: u64 = 0x81;
pub const SYS_RT_SIGACTION: u64 = 0x86;
pub const SYS_RT_SIGPROCMASK: u64 = 0x87;
pub const SYS_RT_SIGRETURN: u64 = 0x8b;
/*
pub const SYS_SETPGID: u64 = 0x9a;
pub const SYS_UNAME: u64 = 0xa0;
pub const SYS_GETPID: u64 = 0xac;
pub const SYS_GETPPID: u64 = 0xad;
pub const SYS_GETUID: u64 = 0xae;
pub const SYS_GETEUID: u64 = 0xaf;
pub const SYS_GETGID: u64 = 0xb0;
pub const SYS_GETEGID: u64 = 0xb1;
pub const SYS_GETTID: u64 = 0xb2;
pub const SYS_BRK: u64 = 0xd6;
pub const SYS_MUNMAP: u64 = 0xd7;
pub const SYS_CLONE: u64 = 0xdc;
pub const SYS_EXECVE: u64 = 0xdd;

pub const SYS_MMAP: u64 = 0xde;
pub const SYS_MPROTECT: u64 = 0xe2;
pub const SYS_MSYNC: u64 = 0xe3;
pub const SYS_MADVISE: u64 = 0xe9;
pub const SYS_WAIT4: u64 = 0x104;
pub const SYS_PRLIMIT64: u64 = 0x105;
pub const SYS_GETRANDOM: u64 = 0x116;
pub const SYS_RSEQ: u64 = 0x125;

pub const SYS_SET_TID_ADDRESS: u64 = 0x60;
pub const SYS_SET_ROBUST_LIST: u64 = 0x63;
pub const SYS_CLOCK_GETTIME: u64 = 0x71;
pub const SYS_CLOCK_NANOSLEEP: u64 = 0x73;
pub const SYS_SCHED_GETAFFINITY: u64 = 0x7b;
<<<<<<< HEAD
pub const SYS_KILL: u64 = 0x81;
pub const SYS_RT_SIGACTION: u64 = 0x86;
pub const SYS_RT_SIGPROCMASK: u64 = 0x87;
=======
*/
>>>>>>> 22d9f46d
<|MERGE_RESOLUTION|>--- conflicted
+++ resolved
@@ -28,12 +28,12 @@
 pub const SYS_EXIT_GROUP: u64 = 0x5e;
 pub const SYS_SETITIMER: u64 = 0x67;
 pub const SYS_TGKILL: u64 = 0x83;
-*/
+
 pub const SYS_KILL: u64 = 0x81;
 pub const SYS_RT_SIGACTION: u64 = 0x86;
 pub const SYS_RT_SIGPROCMASK: u64 = 0x87;
 pub const SYS_RT_SIGRETURN: u64 = 0x8b;
-/*
+
 pub const SYS_SETPGID: u64 = 0x9a;
 pub const SYS_UNAME: u64 = 0xa0;
 pub const SYS_GETPID: u64 = 0xac;
@@ -62,10 +62,3 @@
 pub const SYS_CLOCK_GETTIME: u64 = 0x71;
 pub const SYS_CLOCK_NANOSLEEP: u64 = 0x73;
 pub const SYS_SCHED_GETAFFINITY: u64 = 0x7b;
-<<<<<<< HEAD
-pub const SYS_KILL: u64 = 0x81;
-pub const SYS_RT_SIGACTION: u64 = 0x86;
-pub const SYS_RT_SIGPROCMASK: u64 = 0x87;
-=======
-*/
->>>>>>> 22d9f46d

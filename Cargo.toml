[package]
name = "lkdiff"
version = "0.1.0"
edition = "2021"
default-run = "lkdiff"

[[bin]]
name = "trace_mmap"

# See more keys and their definitions at https://doc.rust-lang.org/cargo/reference/manifest.html

[dependencies]
<<<<<<< HEAD
bitflags = "2.2"
=======
once_cell = "1.19.0"
>>>>>>> 135cfd70
<|MERGE_RESOLUTION|>--- conflicted
+++ resolved
@@ -10,8 +10,5 @@
 # See more keys and their definitions at https://doc.rust-lang.org/cargo/reference/manifest.html
 
 [dependencies]
-<<<<<<< HEAD
 bitflags = "2.2"
-=======
-once_cell = "1.19.0"
->>>>>>> 135cfd70
+once_cell = "1.19.0"